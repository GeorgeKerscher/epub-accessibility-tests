// Test if MathML is supported by Reading System
// This is a hueristic:
// There are probably cases where this should return false because the screen readers we
//   know about (NVDA, JAWS, VoiceOver, TalkBack, ChomeVox) all handle MathML.
// So the basic assumption is that MathML is accessible if JS runs.
// Cases where this isn't true:
<<<<<<< HEAD
//		Linux (Orca now supports this)
=======
//		Linux (Actually now Orca now supports this)
>>>>>>> a44d7670
//		Edge -- uses UIA, and that doesn't expose MathML
//		?? Non Safari on MacOS
function CanUseMathML() {
	var isLinux = function(){
		var matches = window.navigator.userAgent.match(/Linux/);
		return (matches!=null && matches.length==1);
	}
	var isEdge = function(){
		var matches = window.navigator.userAgent.match(/Edge\/\d+/);
		return (matches!=null);
	};
<<<<<<< HEAD
	return!isEdge();
=======
	return !isEdge();
>>>>>>> a44d7670
}


// ForFach method for working on a nodelist as opposed to the built-in one for arrays
// IMHO, this makes for cleaner code
function ForEach(nodeList, callback, scope) {
  for (var i = 0; i < nodeList.length; i++) {
	 callback(nodeList[i]); // passes back stuff we need
  }
};

// Note: in HTHML, tag and attribute names are case-insensitive; in XHTML, they are case-sensitive
// Class names are case-sensitive in HTML, but not CSS.
function MakeMathAccessible() {
	if (!CanUseMathML())
		return;
		
	var setARIAHidden = function(element) {
		element.setAttribute("aria-hidden", "true");
	};
	var unsetARIAHidden = function(element) {
		element.removeAttribute("aria-hidden");		// use remove rather than unset due to NVDA/IE bug
	};
	var changeImage = function(element) {
		element.setAttribute("alt", "");
		element.setAttribute("aria-hidden", "true");
	};
	var changeMathSpanIfRequired = function(element) {
		if (element.getAttribute("role")=="math") {
			element.setAttribute("aria-hidden", "true");
		}
		if (element.getAttribute("class") && 
			element.getAttribute("class").indexOf("MathMLNoDisplay") >=0) {
			element.parentNode.removeChild(element)
		}
	};
	
	ForEach( document.getElementsByClassName("MathMLNoJavaHidden"), unsetARIAHidden );
	ForEach( document.getElementsByClassName("MathImageNoSR"), changeImage );
	
	// used for HTML math case to remove the text from AT to avoid double speak
	ForEach( document.getElementsByTagName("span"), changeMathSpanIfRequired );
	
	// make sure MathJax CSS math is hidden, not needed for properly done pages
	ForEach( document.getElementsByClassName("MathJax"), setARIAHidden );
}
<|MERGE_RESOLUTION|>--- conflicted
+++ resolved
@@ -1,73 +1,65 @@
-// Test if MathML is supported by Reading System
-// This is a hueristic:
-// There are probably cases where this should return false because the screen readers we
-//   know about (NVDA, JAWS, VoiceOver, TalkBack, ChomeVox) all handle MathML.
-// So the basic assumption is that MathML is accessible if JS runs.
-// Cases where this isn't true:
-<<<<<<< HEAD
-//		Linux (Orca now supports this)
-=======
-//		Linux (Actually now Orca now supports this)
->>>>>>> a44d7670
-//		Edge -- uses UIA, and that doesn't expose MathML
-//		?? Non Safari on MacOS
-function CanUseMathML() {
-	var isLinux = function(){
-		var matches = window.navigator.userAgent.match(/Linux/);
-		return (matches!=null && matches.length==1);
-	}
-	var isEdge = function(){
-		var matches = window.navigator.userAgent.match(/Edge\/\d+/);
-		return (matches!=null);
-	};
-<<<<<<< HEAD
-	return!isEdge();
-=======
-	return !isEdge();
->>>>>>> a44d7670
-}
-
-
-// ForFach method for working on a nodelist as opposed to the built-in one for arrays
-// IMHO, this makes for cleaner code
-function ForEach(nodeList, callback, scope) {
-  for (var i = 0; i < nodeList.length; i++) {
-	 callback(nodeList[i]); // passes back stuff we need
-  }
-};
-
-// Note: in HTHML, tag and attribute names are case-insensitive; in XHTML, they are case-sensitive
-// Class names are case-sensitive in HTML, but not CSS.
-function MakeMathAccessible() {
-	if (!CanUseMathML())
-		return;
-		
-	var setARIAHidden = function(element) {
-		element.setAttribute("aria-hidden", "true");
-	};
-	var unsetARIAHidden = function(element) {
-		element.removeAttribute("aria-hidden");		// use remove rather than unset due to NVDA/IE bug
-	};
-	var changeImage = function(element) {
-		element.setAttribute("alt", "");
-		element.setAttribute("aria-hidden", "true");
-	};
-	var changeMathSpanIfRequired = function(element) {
-		if (element.getAttribute("role")=="math") {
-			element.setAttribute("aria-hidden", "true");
-		}
-		if (element.getAttribute("class") && 
-			element.getAttribute("class").indexOf("MathMLNoDisplay") >=0) {
-			element.parentNode.removeChild(element)
-		}
-	};
-	
-	ForEach( document.getElementsByClassName("MathMLNoJavaHidden"), unsetARIAHidden );
-	ForEach( document.getElementsByClassName("MathImageNoSR"), changeImage );
-	
-	// used for HTML math case to remove the text from AT to avoid double speak
-	ForEach( document.getElementsByTagName("span"), changeMathSpanIfRequired );
-	
-	// make sure MathJax CSS math is hidden, not needed for properly done pages
-	ForEach( document.getElementsByClassName("MathJax"), setARIAHidden );
-}
+// Test if MathML is supported by Reading System
+// This is a hueristic:
+// There are probably cases where this should return false because the screen readers we
+//   know about (NVDA, JAWS, VoiceOver, TalkBack, ChomeVox) all handle MathML.
+// So the basic assumption is that MathML is accessible if JS runs.
+// Cases where this isn't true:
+//		Linux (Orca now supports this)
+//		Edge -- uses UIA, and that doesn't expose MathML
+//		?? Non Safari on MacOS
+function CanUseMathML() {
+	var isLinux = function(){
+		var matches = window.navigator.userAgent.match(/Linux/);
+		return (matches!=null && matches.length==1);
+	}
+	var isEdge = function(){
+		var matches = window.navigator.userAgent.match(/Edge\/\d+/);
+		return (matches!=null);
+	};
+	return !isEdge();
+}
+
+
+// ForFach method for working on a nodelist as opposed to the built-in one for arrays
+// IMHO, this makes for cleaner code
+function ForEach(nodeList, callback, scope) {
+  for (var i = 0; i < nodeList.length; i++) {
+	 callback(nodeList[i]); // passes back stuff we need
+  }
+};
+
+// Note: in HTHML, tag and attribute names are case-insensitive; in XHTML, they are case-sensitive
+// Class names are case-sensitive in HTML, but not CSS.
+function MakeMathAccessible() {
+	if (!CanUseMathML())
+		return;
+		
+	var setARIAHidden = function(element) {
+		element.setAttribute("aria-hidden", "true");
+	};
+	var unsetARIAHidden = function(element) {
+		element.removeAttribute("aria-hidden");		// use remove rather than unset due to NVDA/IE bug
+	};
+	var changeImage = function(element) {
+		element.setAttribute("alt", "");
+		element.setAttribute("aria-hidden", "true");
+	};
+	var changeMathSpanIfRequired = function(element) {
+		if (element.getAttribute("role")=="math") {
+			element.setAttribute("aria-hidden", "true");
+		}
+		if (element.getAttribute("class") && 
+			element.getAttribute("class").indexOf("MathMLNoDisplay") >=0) {
+			element.parentNode.removeChild(element)
+		}
+	};
+	
+	ForEach( document.getElementsByClassName("MathMLNoJavaHidden"), unsetARIAHidden );
+	ForEach( document.getElementsByClassName("MathImageNoSR"), changeImage );
+	
+	// used for HTML math case to remove the text from AT to avoid double speak
+	ForEach( document.getElementsByTagName("span"), changeMathSpanIfRequired );
+	
+	// make sure MathJax CSS math is hidden, not needed for properly done pages
+	ForEach( document.getElementsByClassName("MathJax"), setARIAHidden );
+}